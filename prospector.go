package main

import (
<<<<<<< HEAD
  "time"
  "path/filepath"
  "os"
=======
  "encoding/json"
>>>>>>> 8c050664
  "log"
  "os"
  "path/filepath"
  "time"
)

type ProspectorInfo struct {
  fileinfo os.FileInfo /* the file info */
  harvester chan int64 /* the harvester will send an event with its offset when it closes */
  last_seen uint32 /* int number of the last iterations in which we saw this file */
}

func Prospect(fileconfig FileConfig, historical_state map[string]*FileState, statereturn chan *FileState, output chan *FileEvent) {
  fileinfo := make(map[string]ProspectorInfo)

  // Handle any "-" (stdin) paths
  for i, path := range fileconfig.Paths {
    if path == "-" {
      harvester := Harvester{Path: path, FileConfig: fileconfig}
      go harvester.Harvest(output)

      // Remove it from the file list
      fileconfig.Paths = append(fileconfig.Paths[:i], fileconfig.Paths[i+1:]...)
    }
  }

  // Use the registrar db to reopen any files at their last positions
  resume_tracking(fileconfig, historical_state, fileinfo, statereturn, output)

  // This signals we finished considering the previous state
  event := &FileState{
    Source: nil,
  }
  statereturn <- event

  var iteration uint32 = 0
  for {
    for _, path := range fileconfig.Paths {
      prospector_scan(iteration, path, fileconfig, fileinfo, output)
    }

    // Defer next scan for a bit.
    time.Sleep(10 * time.Second) // Make this tunable

    // Clear out files that disappeared
    for file, lastinfo := range fileinfo {
      if lastinfo.last_seen < iteration {
        log.Printf("No longer tracking file that hasn't been seen for a while: %s\n", file)
        delete(fileinfo, file)
      }
    }

    iteration++ // Overflow is allowed
  }
} /* Prospect */

func resume_tracking(fileconfig FileConfig, historical_state map[string]*FileState, fileinfo map[string]ProspectorInfo, statereturn chan *FileState, output chan *FileEvent) {
  // Start up with any registrar data.
<<<<<<< HEAD
  for path, state := range historical_state {
    // if the file is the same inode/device as we last saw,
    // start a harvester on it at the last known position
    info, err := os.Stat(path)
    if err != nil { continue }

    if is_file_same(path, info, state) {
      // same file, seek to last known position
      for _, pathglob := range fileconfig.Paths {
        match, _ := filepath.Match(pathglob, path)
        if match {
          // If we've already seen this in another file entry, ignore
          if _, is_known := fileinfo[path]; is_known {
=======
  history, err := os.Open(".logstash-forwarder")
  if err == nil {
    historical_state := make(map[string]*FileState)
    log.Printf("Loading registrar data\n")
    decoder := json.NewDecoder(history)
    decoder.Decode(&historical_state)
    history.Close()

    for path, state := range historical_state {
      // if the file is the same inode/device as we last saw,
      // start a harvester on it at the last known position
      info, err := os.Stat(path)
      if err != nil {
        continue
      }

      if is_file_same(path, info, state) {
        // same file, seek to last known position
        fileinfo[path] = info

        for _, pathglob := range fileconfig.Paths {
          match, _ := filepath.Match(pathglob, path)
          if match {
            harvester := Harvester{Path: path, Fields: fileconfig.Fields, Offset: state.Offset}
            go harvester.Harvest(output)
>>>>>>> 8c050664
            break
          }
          log.Printf("Resuming harvester on a previously harvested file: %s\n", path)
          newinfo := ProspectorInfo{fileinfo: info, harvester: make(chan int64, 1)}
          harvester := &Harvester{Path: path, FileConfig: fileconfig, Offset: state.Offset, FinishChan: newinfo.harvester}
          go harvester.Harvest(output)
          fileinfo[path] = newinfo

          // Throw an event downstream so we re-save this resume information to the registrar state
          // Registrar will not save until it receives events (null source) that state each prospector has finished resuming files
          ino, dev := file_ids(&info)
          event_source := path // We need a copy of path since we change it in the loop above
          event := &FileState{
            Source: &event_source,
            Offset: state.Offset,
            Inode: ino,
            Device: dev,
          }
          statereturn <- event
          break
        }
      }
    }
  }
}

<<<<<<< HEAD
func prospector_scan(iteration uint32, path string, fileconfig FileConfig, 
                     fileinfo map[string]ProspectorInfo,
                     output chan *FileEvent) {
=======
func prospector_scan(path string, fields map[string]string,
  fileinfo map[string]os.FileInfo,
  output chan *FileEvent) {
>>>>>>> 8c050664
  //log.Printf("Prospecting %s\n", path)

  // Evaluate the path as a wildcards/shell glob
  matches, err := filepath.Glob(path)
  if err != nil {
    log.Printf("glob(%s) failed: %v\n", path, err)
    return
  }

  // To keep the old inode/dev reference if we see a file has renamed, in case it was also renamed prior
  missingfiles := make(map[string]os.FileInfo)

  // If the glob matches nothing, use the path itself as a literal.
  // NOTE(driskell): This doesn't seem to make sense?
  if len(matches) == 0 && path == "-" {
    matches = append(matches, path)
  }

  // Check any matched files to see if we need to start a harvester
  for _, file := range matches {
    // Stat the file, following any symlinks.
    info, err := os.Stat(file)
    // TODO(sissel): check err
    if err != nil {
      log.Printf("stat(%s) failed: %s\n", file, err)
      continue
    }

    if info.IsDir() {
      log.Printf("Skipping directory: %s\n", file)
      continue
    }

    // Check the current info against fileinfo[file]
    lastinfo, is_known := fileinfo[file]
    newinfo := lastinfo

    // Conditions for starting a new harvester:
    // - file path hasn't been seen before
    // - the file's inode or device changed
    if !is_known {
<<<<<<< HEAD
      // Create a new prospector info with the stat info for comparison
      newinfo = ProspectorInfo{fileinfo: info, harvester: make(chan int64, 1), last_seen: iteration}

      if time.Since(info.ModTime()) > fileconfig.deadtime {
        // Old file, skip it, but push offset of 0 so we obey from_beginning if this file changes and needs picking up
        log.Printf("Skipping file (older than dead time of %v): %s\n", fileconfig.deadtime, file)

        newinfo.harvester <- 0
      } else if previous := is_file_renamed(file, info, fileinfo, missingfiles); previous != "" {
        // This file was simply renamed (known inode+dev) - link the same harvester channel as the old file
        log.Printf("File rename was detected: %s -> %s\n", previous, file)

        newinfo.harvester = fileinfo[previous].harvester
=======
      // TODO(sissel): Skip files with modification dates older than N
      // TODO(sissel): Make the 'ignore if older than N' tunable
      if time.Since(info.ModTime()) > 24*time.Hour {
        log.Printf("Skipping old file: %s\n", file)
      } else if is_file_renamed(file, info, fileinfo) {
        // Check to see if this file was simply renamed (known inode+dev)
>>>>>>> 8c050664
      } else {
        // Most likely a new file. Harvest it!
        log.Printf("Launching harvester on new file: %s\n", file)

        harvester := &Harvester{Path: file, FileConfig: fileconfig, FinishChan: newinfo.harvester}
        go harvester.Harvest(output)
      }
    } else {
      // Update the fileinfo information used for future comparisons, and the last_seen counter
      newinfo.fileinfo = info
      newinfo.last_seen = iteration

      // NOTE(driskell): What about using golang's func os.SameFile(fi1, fi2 FileInfo) bool instead?
      if !is_fileinfo_same(lastinfo.fileinfo, info) {
        if previous := is_file_renamed(file, info, fileinfo, missingfiles); previous != "" {
          // This file was renamed from another file we know - link the same harvester channel as the old file
          log.Printf("File rename was detected: %s -> %s\n", previous, file)

          newinfo.harvester = fileinfo[previous].harvester
        } else {
          // File is not the same file we saw previously, it must have rotated and is a new file
          log.Printf("Launching harvester on rotated file: %s\n", file)

          // Forget about the previous harvester and let it continue on the old file - so start a new channel to use with the new harvester
          newinfo.harvester = make(chan int64, 1)

          // Start a harvester on the path
          harvester := &Harvester{Path: file, FileConfig: fileconfig, FinishChan: newinfo.harvester}
          go harvester.Harvest(output)
        }

        // Keep the old file in missingfiles so we don't rescan it if it was renamed and we've not yet reached the new filename
        // We only need to keep it for the remainder of this iteration then we can assume it was deleted and forget about it
        missingfiles[file] = lastinfo.fileinfo
      } else if len(newinfo.harvester) != 0 && time.Since(info.ModTime()) < fileconfig.deadtime {
        // NOTE(driskell): If dead time is less than the prospector interval, this stops working
        // Resume harvesting of an old file we've stopped harvesting from
        log.Printf("Resuming harvester on an old file that was just modified: %s\n", file)

        // Start a harvester on the path; an old file was just modified and it doesn't have a harvester
        // The offset to continue from will be stored in the harvester channel - so take that to use and also clear the channel
        harvester := &Harvester{Path: file, FileConfig: fileconfig, Offset: <-newinfo.harvester, FinishChan: newinfo.harvester}
        go harvester.Harvest(output)
      }
    }

    // Track the stat data for this file for later comparison to check for
    // rotation/etc
    fileinfo[file] = newinfo
  } // for each file matched by the glob
}<|MERGE_RESOLUTION|>--- conflicted
+++ resolved
@@ -1,13 +1,6 @@
 package main
 
 import (
-<<<<<<< HEAD
-  "time"
-  "path/filepath"
-  "os"
-=======
-  "encoding/json"
->>>>>>> 8c050664
   "log"
   "os"
   "path/filepath"
@@ -66,12 +59,13 @@
 
 func resume_tracking(fileconfig FileConfig, historical_state map[string]*FileState, fileinfo map[string]ProspectorInfo, statereturn chan *FileState, output chan *FileEvent) {
   // Start up with any registrar data.
-<<<<<<< HEAD
   for path, state := range historical_state {
     // if the file is the same inode/device as we last saw,
     // start a harvester on it at the last known position
     info, err := os.Stat(path)
-    if err != nil { continue }
+    if err != nil {
+      continue
+    }
 
     if is_file_same(path, info, state) {
       // same file, seek to last known position
@@ -80,33 +74,6 @@
         if match {
           // If we've already seen this in another file entry, ignore
           if _, is_known := fileinfo[path]; is_known {
-=======
-  history, err := os.Open(".logstash-forwarder")
-  if err == nil {
-    historical_state := make(map[string]*FileState)
-    log.Printf("Loading registrar data\n")
-    decoder := json.NewDecoder(history)
-    decoder.Decode(&historical_state)
-    history.Close()
-
-    for path, state := range historical_state {
-      // if the file is the same inode/device as we last saw,
-      // start a harvester on it at the last known position
-      info, err := os.Stat(path)
-      if err != nil {
-        continue
-      }
-
-      if is_file_same(path, info, state) {
-        // same file, seek to last known position
-        fileinfo[path] = info
-
-        for _, pathglob := range fileconfig.Paths {
-          match, _ := filepath.Match(pathglob, path)
-          if match {
-            harvester := Harvester{Path: path, Fields: fileconfig.Fields, Offset: state.Offset}
-            go harvester.Harvest(output)
->>>>>>> 8c050664
             break
           }
           log.Printf("Resuming harvester on a previously harvested file: %s\n", path)
@@ -133,15 +100,9 @@
   }
 }
 
-<<<<<<< HEAD
 func prospector_scan(iteration uint32, path string, fileconfig FileConfig, 
-                     fileinfo map[string]ProspectorInfo,
-                     output chan *FileEvent) {
-=======
-func prospector_scan(path string, fields map[string]string,
-  fileinfo map[string]os.FileInfo,
+  fileinfo map[string]ProspectorInfo,
   output chan *FileEvent) {
->>>>>>> 8c050664
   //log.Printf("Prospecting %s\n", path)
 
   // Evaluate the path as a wildcards/shell glob
@@ -183,7 +144,6 @@
     // - file path hasn't been seen before
     // - the file's inode or device changed
     if !is_known {
-<<<<<<< HEAD
       // Create a new prospector info with the stat info for comparison
       newinfo = ProspectorInfo{fileinfo: info, harvester: make(chan int64, 1), last_seen: iteration}
 
@@ -197,14 +157,6 @@
         log.Printf("File rename was detected: %s -> %s\n", previous, file)
 
         newinfo.harvester = fileinfo[previous].harvester
-=======
-      // TODO(sissel): Skip files with modification dates older than N
-      // TODO(sissel): Make the 'ignore if older than N' tunable
-      if time.Since(info.ModTime()) > 24*time.Hour {
-        log.Printf("Skipping old file: %s\n", file)
-      } else if is_file_renamed(file, info, fileinfo) {
-        // Check to see if this file was simply renamed (known inode+dev)
->>>>>>> 8c050664
       } else {
         // Most likely a new file. Harvest it!
         log.Printf("Launching harvester on new file: %s\n", file)
